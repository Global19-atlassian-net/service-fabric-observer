--- conflicted
+++ resolved
@@ -33,13 +33,9 @@
                         configurationSectionName,
                         dataFileName,
                         string.Empty).Value;
-<<<<<<< HEAD
-                    break;
-=======
 
                     break;
 
->>>>>>> db8b2c8c
                 case ObserverConstants.NetworkObserverConfigurationSectionName:
                     NetworkObserverDataFileName = new ConfigurationSetting<string>(
                         configSettings,
@@ -67,20 +63,14 @@
                         dataFileName,
                         string.Empty).Value;
                     break;
-<<<<<<< HEAD
-=======
 
->>>>>>> db8b2c8c
                 case ObserverConstants.NetworkObserverConfigurationSectionName:
                     NetworkObserverDataFileName = new ConfigurationSetting<string>(
                         configurationSettings,
                         configurationSectionName,
                         dataFileName,
                         string.Empty).Value;
-<<<<<<< HEAD
-=======
 
->>>>>>> db8b2c8c
                     break;
             }
         }
