﻿// ------------------------------------------------------------
// Copyright (c) Microsoft Corporation. All rights reserved.
// Licensed under the MIT License (MIT). See License.txt in the repo root for license information.
// ------------------------------------------------------------

using System;
using System.Collections.Generic;
using System.Fabric;
using System.Fabric.Health;
using System.Linq;

namespace FabricObserver.Observers.Utilities
{
    // Why the generic constraint on struct? Because this type only works on numeric types,
    // which are all structs in .NET so it's really a partial constraint, but useful just the same.
    public class FabricResourceUsageData<T>
            where T : struct
    {
        /// <summary>
        /// Initializes a new instance of the <see cref="FabricResourceUsageData{T}"/> class.
        /// </summary>
        /// <param name="property">Metric string.</param>
        /// <param name="id">Instance id.</param>
<<<<<<< HEAD
        public FabricResourceUsageData(string property, string id)
=======
        /// <param name="dataCapacity">Max element capacity of instance's data container
        /// (CircularBufferCollection.<T>, which implements IList<T>).</param>
        public FabricResourceUsageData(
            string property,
            string id,
            int dataCapacity = 30,
            bool useCircularBuffer = false)
>>>>>>> db8b2c8c
        {
            if (string.IsNullOrEmpty(property))
            {
                throw new ArgumentException($"Must provide a non-empty {property}.");
            }

            if (string.IsNullOrEmpty(id))
            {
                throw new ArgumentException($"Must provide a non-empty {id}.");
<<<<<<< HEAD
=======
            }

            // This can be either a straight List<T> or a CircularBufferCollection<T>.
            if (useCircularBuffer)
            {
                if (dataCapacity <= 0)
                {
                    var healthReporter = new ObserverHealthReporter(new Logger("FabricResourceUsageData"));
                    var healthReport = new HealthReport
                    {
                        AppName = new Uri("fabric:/FabricObserver"),
                        HealthMessage = $"Incorrect CircularBuffer data capacity specified for FRUD instance: {dataCapacity}. " +
                        "Using default value 30. Please use a number greater than 0 for ResourceUsageDataCapacity setting in Settings.xml.",
                        State = HealthState.Ok,
                        ReportType = HealthReportType.Application,
                        NodeName = FabricRuntime.GetNodeContext()?.NodeName,
                        HealthReportTimeToLive = TimeSpan.MaxValue,
                        Observer = ObserverConstants.FabricObserverName,
                    };

                    healthReporter.ReportHealthToServiceFabric(healthReport);
                }

                this.Data = new CircularBufferCollection<T>(dataCapacity > 0 ? dataCapacity : 30);
            }
            else
            {
                this.Data = new List<T>();
>>>>>>> db8b2c8c
            }

            this.Property = property;
            this.Id = id;
            this.Units = string.Empty;

            if (property.Contains("MB"))
            {
                this.Units = "MB";
            }

            if (property.ToLower().Contains("%") ||
                property.ToLower().Contains("cpu") ||
                property.ToLower().Contains("percent"))
            {
                this.Units = "%";
            }
        }

        /// <summary>
        /// Gets the name of the machine resource property this instance represents.
        /// </summary>
        public string Property { get; }

        /// <summary>
        /// Gets the unique Id of this instance.
        /// </summary>
        public string Id { get; }

        /// <summary>
        /// Gets the unit of measure for the data (%, MB/GB, etc).
        /// </summary>
        public string Units { get; }

        /// <summary>
        /// Gets the Circular Buffer of type IList that holds the resource monitoring
        /// numeric data.
        /// </summary>
        public IList<T> Data { get; }

        private bool isInWarningState;
<<<<<<< HEAD
=======
        private string foErrorCode;
>>>>>>> db8b2c8c

        /// <summary>
        /// Gets count of warnings per observer instance across iterations for the lifetime of the Observer.
        /// </summary>
        public int LifetimeWarningCount { get; private set; }

        /// <summary>
        /// Gets the largest numeric value in the Data collection.
        /// </summary>
        public T MaxDataValue => this.Data?.Count > 0 ? this.Data.Max() : default(T);

        /// <summary>
        /// Gets the average value in the Data collection.
        /// </summary>
        public T AverageDataValue
        {
            get
            {
                T average = default(T);

                switch (this.Data)
                {
                    case IList<long> v when v.Count > 0:
                        average = (T)Convert.ChangeType(Math.Round(v.Average(), 1), typeof(T));
                        break;

                    case IList<int> x when x.Count > 0:
                        average = (T)Convert.ChangeType(Math.Round(x.Average(), 1), typeof(T));
                        break;

                    case IList<float> y when y.Count > 0:
                        average = (T)Convert.ChangeType(Math.Round(y.Average(), 1), typeof(T));
                        break;

                    case IList<double> z when z.Count > 0:
                        average = (T)Convert.ChangeType(Math.Round(z.Average(), 1), typeof(T));
                        break;
                }

                return average;
            }
        }

        /// <summary>
        /// Gets or sets a value indicating whether there is an active warning state on this instance.
        /// Set to false when warning state changes to Ok.
        /// </summary>
        public bool ActiveErrorOrWarning
        {
            get => this.isInWarningState;

            set
            {
                this.isInWarningState = value;

                if (value)
                {
                    this.LifetimeWarningCount++;
                }
            }
        }

        /// <summary>
        /// Gets or sets the active error or warning code (FOErorrWarningCode).
        /// </summary>
        public string ActiveErrorOrWarningCode
        {
            get => this.foErrorCode;

            set
            {
                this.foErrorCode = value;
            }
        }

        /// <summary>
        /// Determines whether or not a supplied threshold has been reached when taking the average of the values in the Data collection.
        /// </summary>
        /// <typeparam name="TU">Error/Warning Threshold value to determine health state decision.</typeparam>
        /// <param name="threshold">Threshold value to measure against.</param>
        /// <returns>Returns true or false depending upon computed health state based on supplied threshold value.</returns>
        public bool IsUnhealthy<TU>(TU threshold)
        {
            if (this.Data.Count < 1 || Convert.ToDouble(threshold) < 1)
            {
                return false;
            }

            return Convert.ToDouble(this.AverageDataValue) >= Convert.ToDouble(threshold);
        }

        /// <summary>
        /// Gets the standard deviation of the data held in the Data collection.
        /// </summary>
        public T StandardDeviation =>
            this.Data?.Count > 0 ? Statistics.StandardDeviation(this.Data) : default;

        /// <summary>
        /// Gets SlidingWindow Max: A sorted list of sliding window maximums.
        /// </summary>
        public IList<T> SlidingWindowMax =>
            this.Data?.Count > 0 ? Statistics.SlidingWindow(
                this.Data,
                3,
                WindowType.Max) : new List<T> { (T)Convert.ChangeType(-1, typeof(T)) };

        /// <summary>
        ///  Gets SlidingWindow Min: A sorted list of sliding window minimums.
        /// </summary>
        public IList<T> SlidingWindowMin =>
            this.Data?.Count > 0 ? Statistics.SlidingWindow(
                this.Data,
                3,
                WindowType.Min) : new List<T> { (T)Convert.ChangeType(-1, typeof(T)) };
    }
}<|MERGE_RESOLUTION|>--- conflicted
+++ resolved
@@ -21,9 +21,6 @@
         /// </summary>
         /// <param name="property">Metric string.</param>
         /// <param name="id">Instance id.</param>
-<<<<<<< HEAD
-        public FabricResourceUsageData(string property, string id)
-=======
         /// <param name="dataCapacity">Max element capacity of instance's data container
         /// (CircularBufferCollection.<T>, which implements IList<T>).</param>
         public FabricResourceUsageData(
@@ -31,7 +28,6 @@
             string id,
             int dataCapacity = 30,
             bool useCircularBuffer = false)
->>>>>>> db8b2c8c
         {
             if (string.IsNullOrEmpty(property))
             {
@@ -41,8 +37,6 @@
             if (string.IsNullOrEmpty(id))
             {
                 throw new ArgumentException($"Must provide a non-empty {id}.");
-<<<<<<< HEAD
-=======
             }
 
             // This can be either a straight List<T> or a CircularBufferCollection<T>.
@@ -71,7 +65,6 @@
             else
             {
                 this.Data = new List<T>();
->>>>>>> db8b2c8c
             }
 
             this.Property = property;
@@ -113,10 +106,7 @@
         public IList<T> Data { get; }
 
         private bool isInWarningState;
-<<<<<<< HEAD
-=======
         private string foErrorCode;
->>>>>>> db8b2c8c
 
         /// <summary>
         /// Gets count of warnings per observer instance across iterations for the lifetime of the Observer.
