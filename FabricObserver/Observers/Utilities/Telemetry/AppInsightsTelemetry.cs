--- conflicted
+++ resolved
@@ -160,15 +160,11 @@
         /// <param name="source">Value for source of telemetry signal.</param>
         /// <param name="cancellationToken">CancellationToken instance.</param>
         /// <returns>Task of bool.</returns>
-<<<<<<< HEAD
-        public Task<bool> ReportMetricAsync<T>(string name, T value, CancellationToken cancellationToken)
-=======
         public async Task<bool> ReportMetricAsync<T>(
             string name,
             T value,
             string source,
             CancellationToken cancellationToken)
->>>>>>> db8b2c8c
         {
             if (!this.IsEnabled || cancellationToken.IsCancellationRequested)
             {
